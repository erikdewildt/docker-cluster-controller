import os
from setuptools import find_packages, setup

with open(os.path.join(os.path.dirname(__file__), 'README.md')) as readme:
    README = readme.read()

# allow setup.py to be run from any path
os.chdir(os.path.normpath(os.path.join(os.path.abspath(__file__), os.pardir)))

setup(
    name='docker-cluster-controller',
<<<<<<< HEAD
    version='0.1.1',
=======
    version='0.1.8',
>>>>>>> 800b3bbc
    author='erik.de.wildt',
    author_email='erik.de.wildt@gmail.com',
    description="A simple Python class to orchestrate cluster nodes within a docker environment.",
    long_description=README,
    long_description_content_type="text/markdown",
    url="https://github.com/erikdewildt/docker-cluster-controller",
    packages=find_packages(),
    license='GNU GENERAL PUBLIC LICENSE',
    classifiers=[
        'Development Status :: 4 - Beta',
        'Intended Audience :: Developers',
        'License :: OSI Approved :: GNU General Public License v3 or later (GPLv3+)',
        'Operating System :: OS Independent',
        'Programming Language :: Python',
        'Programming Language :: Python :: 3',
        'Topic :: System :: Clustering'
    ],
    install_requires=[
        'Jinja2==2.10',
        'python-etcd==0.4.5',
        'schedule==0.6.0',
        'raven==6.10.0',
    ],
)<|MERGE_RESOLUTION|>--- conflicted
+++ resolved
@@ -9,11 +9,7 @@
 
 setup(
     name='docker-cluster-controller',
-<<<<<<< HEAD
-    version='0.1.1',
-=======
     version='0.1.8',
->>>>>>> 800b3bbc
     author='erik.de.wildt',
     author_email='erik.de.wildt@gmail.com',
     description="A simple Python class to orchestrate cluster nodes within a docker environment.",
